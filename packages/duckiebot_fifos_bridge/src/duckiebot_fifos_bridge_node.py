--- conflicted
+++ resolved
@@ -62,17 +62,12 @@
                         time.sleep(0.01)
                 continue
 
-<<<<<<< HEAD
-            np_arr = np.frombuffer(self.client.image, np.uint8)
-            data = np_arr.tostring()
-=======
             np_arr = np.fromstring(self.client.image, np.uint8)
             jpg_data = rgb2jpg(np_arr)
             camera = JPGImage(jpg_data)
             obs = Duckiebot1Observations(camera)
             # TODO fix time for t_effective
             ro = DB18RobotObservations(os.getenv('HOSTNAME'), time.time(), obs)
->>>>>>> 5042aa16
             if nimages_received == 0:
                 logger.info('DuckiebotBridge got the first image from ROS.')
 
