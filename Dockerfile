# parameters
ARG REPO_NAME="dt-duckiebot-fifos-bridge"
ARG DESCRIPTION="Bridges the ROS environment on the duckiebot with the FIFOS"
ARG MAINTAINER="Liam Paull (liam@duckietown.org)"
# pick an icon from: https://fontawesome.com/v4.7.0/icons/
ARG ICON="cube"

# ==================================================>
# ==> Do not change the code below this line
<<<<<<< HEAD
ARG ARCH=arm64v8
ARG DISTRO=ente
ARG BASE_TAG=${DISTRO}-${ARCH}
=======
ARG ARCH
ARG DISTRO=daffy
ARG DOCKER_REGISTRY=docker.io
>>>>>>> 25ce69f1
ARG BASE_IMAGE=dt-ros-commons
ARG BASE_TAG=${DISTRO}-${ARCH}
ARG LAUNCHER=default

# define base image
<<<<<<< HEAD
ARG DOCKER_REGISTRY=docker.io
FROM ${DOCKER_REGISTRY}/duckietown/${BASE_IMAGE}:${BASE_TAG}
=======
FROM ${DOCKER_REGISTRY}/duckietown/${BASE_IMAGE}:${BASE_TAG} as base
>>>>>>> 25ce69f1

# recall all arguments
ARG DISTRO
ARG REPO_NAME
ARG DESCRIPTION
ARG MAINTAINER
ARG ICON
ARG BASE_TAG
ARG BASE_IMAGE
ARG LAUNCHER
# - buildkit
ARG TARGETPLATFORM
ARG TARGETOS
ARG TARGETARCH
ARG TARGETVARIANT

# check build arguments
RUN dt-build-env-check "${REPO_NAME}" "${MAINTAINER}" "${DESCRIPTION}"

# define/create repository path
ARG REPO_PATH="${CATKIN_WS_DIR}/src/${REPO_NAME}"
ARG LAUNCH_PATH="${LAUNCH_DIR}/${REPO_NAME}"
RUN mkdir -p "${REPO_PATH}" "${LAUNCH_PATH}"
WORKDIR "${REPO_PATH}"

# keep some arguments as environment variables
ENV DT_MODULE_TYPE="${REPO_NAME}" \
    DT_MODULE_DESCRIPTION="${DESCRIPTION}" \
    DT_MODULE_ICON="${ICON}" \
    DT_MAINTAINER="${MAINTAINER}" \
    DT_REPO_PATH="${REPO_PATH}" \
    DT_LAUNCH_PATH="${LAUNCH_PATH}" \
    DT_LAUNCHER="${LAUNCHER}"

# install apt dependencies
COPY ./dependencies-apt.txt "${REPO_PATH}/"
RUN dt-apt-install ${REPO_PATH}/dependencies-apt.txt

# install python3 dependencies
ARG PIP_INDEX_URL="https://pypi.org/simple/"
ENV PIP_INDEX_URL=${PIP_INDEX_URL}
COPY ./dependencies-py3.* "${REPO_PATH}/"
RUN dt-pip3-install "${REPO_PATH}/dependencies-py3.*"

# copy the source code
# TODO: this is wrong, we should copy only the directory `packages/` here
COPY . "${REPO_PATH}/"

# build packages
RUN . /opt/ros/${ROS_DISTRO}/setup.sh && \
  catkin build \
    --workspace ${CATKIN_WS_DIR}/

# install launcher scripts
COPY ./launchers/. "${LAUNCH_PATH}/"
RUN dt-install-launchers "${LAUNCH_PATH}"

# define default command
CMD ["bash", "-c", "dt-launcher-${DT_LAUNCHER}"]

# store module metadata
LABEL org.duckietown.label.module.type="${REPO_NAME}" \
    org.duckietown.label.module.description="${DESCRIPTION}" \
    org.duckietown.label.module.icon="${ICON}" \
    org.duckietown.label.platform.os="${TARGETOS}" \
    org.duckietown.label.platform.architecture="${TARGETARCH}" \
    org.duckietown.label.platform.variant="${TARGETVARIANT}" \
    org.duckietown.label.code.location="${REPO_PATH}" \
    org.duckietown.label.code.version.distro="${DISTRO}" \
    org.duckietown.label.base.image="${BASE_IMAGE}" \
    org.duckietown.label.base.tag="${BASE_TAG}" \
    org.duckietown.label.maintainer="${MAINTAINER}"
# <== Do not change the code above this line
# <==================================================<|MERGE_RESOLUTION|>--- conflicted
+++ resolved
@@ -7,26 +7,15 @@
 
 # ==================================================>
 # ==> Do not change the code below this line
-<<<<<<< HEAD
-ARG ARCH=arm64v8
+ARG ARCH
 ARG DISTRO=ente
-ARG BASE_TAG=${DISTRO}-${ARCH}
-=======
-ARG ARCH
-ARG DISTRO=daffy
 ARG DOCKER_REGISTRY=docker.io
->>>>>>> 25ce69f1
 ARG BASE_IMAGE=dt-ros-commons
 ARG BASE_TAG=${DISTRO}-${ARCH}
 ARG LAUNCHER=default
 
 # define base image
-<<<<<<< HEAD
-ARG DOCKER_REGISTRY=docker.io
-FROM ${DOCKER_REGISTRY}/duckietown/${BASE_IMAGE}:${BASE_TAG}
-=======
 FROM ${DOCKER_REGISTRY}/duckietown/${BASE_IMAGE}:${BASE_TAG} as base
->>>>>>> 25ce69f1
 
 # recall all arguments
 ARG DISTRO
